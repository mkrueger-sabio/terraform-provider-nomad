--- conflicted
+++ resolved
@@ -13,24 +13,18 @@
         <li<%= sidebar_current("docs-nomad-datasource") %>>
           <a href="#">Data Sources</a>
           <ul class="nav nav-visible">
-<<<<<<< HEAD
-              <li<%= sidebar_current("docs-nomad-datasource-job") %>>
-                <a href="/docs/providers/nomad/d/job.html">nomad_job</a>
-              </li>
-              <li<%= sidebar_current("docs-nomad-datasource-regions") %>>
-                <a href="/docs/providers/nomad/d/regions.html">nomad_regions</a>
-              </li>
-=======
             <li<%= sidebar_current("docs-nomad-datasource-deployments") %>>
               <a href="/docs/providers/nomad/d/deployments.html">nomad_deployments</a>
+            </li>
+            <li<%= sidebar_current("docs-nomad-datasource-job") %>>
+              <a href="/docs/providers/nomad/d/job.html">nomad_job</a>
+            </li>
+            <li<%= sidebar_current("docs-nomad-datasource-namespaces") %>>
+              <a href="/docs/providers/nomad/d/namespaces.html">nomad_namespaces</a>
             </li>
             <li<%= sidebar_current("docs-nomad-datasource-regions") %>>
               <a href="/docs/providers/nomad/d/regions.html">nomad_regions</a>
             </li>
-            <li<%= sidebar_current("docs-nomad-datasource-namespaces") %>>
-              <a href="/docs/providers/nomad/d/namespaces.html">nomad_namespaces</a>
-            </li>
->>>>>>> 0548705e
           </ul>
         </li>
 
